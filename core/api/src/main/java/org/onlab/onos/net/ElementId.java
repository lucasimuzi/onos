--- conflicted
+++ resolved
@@ -1,11 +1,12 @@
 package org.onlab.onos.net;
+
+import java.net.URI;
+import java.util.Objects;
 
 /**
  * Immutable representation of a network element identity.
  */
 public abstract class ElementId {
-<<<<<<< HEAD
-=======
 
     private final URI uri;
     private final String str;
@@ -58,5 +59,4 @@
         return str;
     }
 
->>>>>>> bccb6be9
 }